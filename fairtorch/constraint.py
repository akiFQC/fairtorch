import torch
from torch import nn
from torch.nn import functional as F


class ConstraintLoss(nn.Module):
    def __init__(self, n_class=2, alpha=1, p_norm=2):
        super(ConstraintLoss, self).__init__()
        self.alpha = alpha
        self.p_norm = p_norm
        self.n_class = n_class
        self.n_constraints = 2
        self.dim_condition = self.n_class + 1
        self.M = torch.zeros((self.n_constraints, self.dim_condition))
        self.c = torch.zeros(self.n_constraints)

    def mu_f(self, X=None, y=None, sensitive=None):
        return torch.zeros(self.n_constraints)

    def forward(self, X, out, sensitive, y=None):
        out = torch.sigmoid(out)
        mu = self.mu_f(X=X, out=out, sensitive=sensitive, y=y)
        gap_constraint = F.relu(torch.mv(self.M, mu) - self.c)
        if self.p_norm == 2:
            cons = self.alpha * torch.dot(gap_constraint, gap_constraint)
        else:
            cons = self.alpha * torch.dot(gap_constraint.detach(), gap_constraint)
        return cons


class DemographicParityLoss(ConstraintLoss):
    def __init__(self, sensitive_classes=[0, 1], alpha=1, p_norm=2):
        """loss of demograpfhic parity

        Args:
            sensitive_classes (list, optional): list of unique values of sensitive attribute. Defaults to [0, 1].
            alpha (int, optional): [description]. Defaults to 1.
            p_norm (int, optional): [description]. Defaults to 2.
        """
        self.sensitive_classes = sensitive_classes
        self.n_class = len(sensitive_classes)
        super(DemographicParityLoss, self).__init__(
            n_class=self.n_class, alpha=alpha, p_norm=p_norm
        )
<<<<<<< HEAD
        self.n_constr = 2 * self.n_class
=======
        self.n_constraints = 2 * self.n_class
>>>>>>> c976124d
        self.dim_condition = self.n_class + 1
        self.M = torch.zeros((self.n_constraints, self.dim_condition))
        for i in range(self.n_constraints):
            j = i % 2
            if j == 0:
                self.M[i, j] = 1.0
                self.M[i, -1] = -1.0
            else:
                self.M[i, j - 1] = -1.0
                self.M[i, -1] = 1.0
        self.c = torch.zeros(self.n_constraints)

    def mu_f(self, X, out, sensitive, y=None):
        list_Es = []
        for v in self.sensitive_classes:
            idx_true = sensitive == v  # torch.bool
            list_Es.append(out[idx_true].mean())
        list_Es.append(out.mean())  # star
        return torch.stack(list_Es)

    def forward(self, X, out, sensitive):
        return super(DemographicParityLoss, self).forward(X, out, sensitive)

<<<<<<< HEAD
=======

class EqualiedOddsLoss(ConstraintLoss):
>>>>>>> c976124d

class EqualiedOddsLoss(ConstraintLoss):
    def __init__(self, sensitive_classes=[0, 1], alpha=1, p_norm=2):
        """loss of demograpfhic parity

        Args:
            sensitive_classes (list, optional): list of unique values of sensitive attribute. Defaults to [0, 1].
            alpha (int, optional): [description]. Defaults to 1.
            p_norm (int, optional): [description]. Defaults to 2.
        """
        self.sensitive_classes = sensitive_classes
        self.y_classes = [0, 1]
        self.n_class = len(sensitive_classes)
        self.n_y_class = len(self.y_classes)
        super(EqualiedOddsLoss, self).__init__(n_class=self.n_class, alpha=alpha, p_norm=p_norm)
        # K:  number of constraint : (|A| x |Y| x {+, -})
        self.n_constr = self.n_class * self.n_y_class * 2
        # J : dim of conditions  : ((|A|+1) x |Y|)
        self.dim_condition = self.n_y_class * (self.n_class + 1)
        self.M = torch.zeros((self.n_constr, self.dim_condition))
        # make M (K * J): (|A| x |Y| x {+, -})  *   (|A|+1) x |Y|) )
        self.c = torch.zeros(self.n_constr)
        element_K_A = self.sensitive_classes + [None]
        for i_a, a_0 in enumerate(self.sensitive_classes):
            for i_y, y_0 in enumerate(self.y_classes):
                for i_s, s in enumerate([-1, 1]):
                    for j_y, y_1 in enumerate(self.y_classes):
                        for j_a, a_1 in enumerate(element_K_A):
                            i = i_a * (2 * self.n_y_class) + i_y * 2 + i_s
                            j = j_y + self.n_y_class * j_a
                            self.M[i, j] = self.__element_M(a_0, a_1, y_1, y_1, s)

    def __element_M(self, a0, a1, y0, y1, s):
        if a0 is None or a1 is None:
            x = y0 == y1
            return -1 * s * x
        else:
            x = (a0 == a1) & (y0 == y1)
            return s * float(x)

    def mu_f(self, X, out, sensitive, y):
        list_Es = []
        for u in self.sensitive_classes:
            for v in self.y_classes:
                idx_true = (y == v) * (sensitive == u)  # torch.bool
                list_Es.append(out[idx_true].mean())
        # sensitive is star
        for v in self.y_classes:
            idx_true = y == v
            list_Es.append(out[idx_true].mean())
        return torch.stack(list_Es)

    def forward(self, X, out, sensitive, y):
        return super(EqualiedOddsLoss, self).forward(X, out, sensitive, y=y)<|MERGE_RESOLUTION|>--- conflicted
+++ resolved
@@ -42,11 +42,7 @@
         super(DemographicParityLoss, self).__init__(
             n_class=self.n_class, alpha=alpha, p_norm=p_norm
         )
-<<<<<<< HEAD
-        self.n_constr = 2 * self.n_class
-=======
         self.n_constraints = 2 * self.n_class
->>>>>>> c976124d
         self.dim_condition = self.n_class + 1
         self.M = torch.zeros((self.n_constraints, self.dim_condition))
         for i in range(self.n_constraints):
@@ -70,11 +66,6 @@
     def forward(self, X, out, sensitive):
         return super(DemographicParityLoss, self).forward(X, out, sensitive)
 
-<<<<<<< HEAD
-=======
-
-class EqualiedOddsLoss(ConstraintLoss):
->>>>>>> c976124d
 
 class EqualiedOddsLoss(ConstraintLoss):
     def __init__(self, sensitive_classes=[0, 1], alpha=1, p_norm=2):
@@ -91,12 +82,12 @@
         self.n_y_class = len(self.y_classes)
         super(EqualiedOddsLoss, self).__init__(n_class=self.n_class, alpha=alpha, p_norm=p_norm)
         # K:  number of constraint : (|A| x |Y| x {+, -})
-        self.n_constr = self.n_class * self.n_y_class * 2
+        self.n_constraints = self.n_class * self.n_y_class * 2
         # J : dim of conditions  : ((|A|+1) x |Y|)
         self.dim_condition = self.n_y_class * (self.n_class + 1)
-        self.M = torch.zeros((self.n_constr, self.dim_condition))
+        self.M = torch.zeros((self.n_constraints, self.dim_condition))
         # make M (K * J): (|A| x |Y| x {+, -})  *   (|A|+1) x |Y|) )
-        self.c = torch.zeros(self.n_constr)
+        self.c = torch.zeros(self.n_constraints)
         element_K_A = self.sensitive_classes + [None]
         for i_a, a_0 in enumerate(self.sensitive_classes):
             for i_y, y_0 in enumerate(self.y_classes):
