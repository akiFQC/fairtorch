import torch
from torch import nn
from torch.nn import functional as F


class ConstraintLoss(nn.Module):
<<<<<<< HEAD
    def __init__(self, n_class=2, alpha=1, norm=2):
        super(ConstraintLoss, self).__init__()
        self.alpha = alpha
        self.norm = norm
=======
    def __init__(self, n_class=2, norm_dimension=2):
        super(ConstraintLoss, self).__init__()
        self.norm_dimension = norm_dimension
>>>>>>> 10512870
        self.n_class = n_class
        self.constraints_dim = 2
        self.J = self.n_class + 1
        self.M = torch.zeros((self.constraints_dim, self.J))
        self.constraints_value = torch.zeros(self.constraints_dim)

    def mu_f(self, X=None, y=None, sensitive=None):
        return torch.zeros(self.K)

<<<<<<< HEAD
    def forward(self, X, out, sensitive, y=None):
        mu = self.mu_f(X=X, out=out, sensitive=sensitive, y=y)
        gap_constraint = F.relu(torch.mv(self.M, mu) - self.c)
        if self.norm == 2:
            cons = self.alpha * torch.dot(gap_constraint, gap_constraint)
        else:
            cons = self.alpha * torch.dot(gap_constraint.detach(), gap_constraint)
=======
    def forward(self, X, out, A, y=None):
        mu = self.mu_f(X=X, out=out, A=A, y=y)
        constraints_resudual = F.relu(torch.mv(self.M, mu) - self.constraints_value)
        if self.norm_dimension == 2:
            cons = self.B * torch.dot(constraints_resudual, constraints_resudual)
        else:
            cons = self.B * torch.dot(constraints_resudual.detach(), constraints_resudual)
>>>>>>> 10512870
        return cons


class DemographicParityLoss(ConstraintLoss):
<<<<<<< HEAD
    def __init__(self, sensitive_classes=[0, 1], alpha=1, norm=2):
        """loss of demograpfhic parity

        Args:
            sensitive_classes (list, optional): list of unique values of sensitive attribute. Defaults to [0, 1].
            alpha (int, optional): [description]. Defaults to 1.
            norm (int, optional): [description]. Defaults to 2.
        """
        self.A_classes = A_classes
        self.n_class = len(A_classes)
        super(DemographicParityLoss, self).__init__(n_class=self.n_class, alpha=alpha, norm=norm)
        self.K = 2 * self.n_class
=======
    def __init__(self, A_classes=[0, 1], B=1, norm_dimension=2):
        """loss of demograpfhic parity

        Args:
            A_classes (list, optional): list of unique values of sensitive attribute. Defaults to [0, 1].
            B (int, optional): [description]. Defaults to 1.
            norm_dimension (int, optional): [description]. Defaults to 2.
        """
        self.A_classes = A_classes
        self.n_class = len(A_classes)
        super(DemographicParityLoss, self).__init__(
            n_class=self.n_class, B=B, norm_dimension=norm_dimension
        )
        self.constraints_dim = 2 * self.n_class
>>>>>>> 10512870
        self.J = self.n_class + 1
        self.M = torch.zeros((self.constraints_dim, self.J))
        for i in range(self.K):
            j = i % 2
            if j == 0:
                self.M[i, j] = 1.0
                self.M[i, -1] = -1.0
            else:
                self.M[i, j - 1] = -1.0
                self.M[i, -1] = 1.0
        self.constraints_value = torch.zeros(self.constraints_dim)

    def mu_f(self, X, out, sensitive, y=None):
        list_Es = []
        for v in self.A_classes:
            idx_true = sensitive == v  # torch.bool
            list_Es.append(out[idx_true].mean())
        list_Es.append(out.mean())
        return torch.stack(list_Es)

    def forward(self, X, out, sensitive):
        return super(DemographicParityLoss, self).forward(X, out, sensitive)<|MERGE_RESOLUTION|>--- conflicted
+++ resolved
@@ -4,16 +4,10 @@
 
 
 class ConstraintLoss(nn.Module):
-<<<<<<< HEAD
     def __init__(self, n_class=2, alpha=1, norm=2):
         super(ConstraintLoss, self).__init__()
         self.alpha = alpha
         self.norm = norm
-=======
-    def __init__(self, n_class=2, norm_dimension=2):
-        super(ConstraintLoss, self).__init__()
-        self.norm_dimension = norm_dimension
->>>>>>> 10512870
         self.n_class = n_class
         self.constraints_dim = 2
         self.J = self.n_class + 1
@@ -23,7 +17,6 @@
     def mu_f(self, X=None, y=None, sensitive=None):
         return torch.zeros(self.K)
 
-<<<<<<< HEAD
     def forward(self, X, out, sensitive, y=None):
         mu = self.mu_f(X=X, out=out, sensitive=sensitive, y=y)
         gap_constraint = F.relu(torch.mv(self.M, mu) - self.c)
@@ -31,20 +24,10 @@
             cons = self.alpha * torch.dot(gap_constraint, gap_constraint)
         else:
             cons = self.alpha * torch.dot(gap_constraint.detach(), gap_constraint)
-=======
-    def forward(self, X, out, A, y=None):
-        mu = self.mu_f(X=X, out=out, A=A, y=y)
-        constraints_resudual = F.relu(torch.mv(self.M, mu) - self.constraints_value)
-        if self.norm_dimension == 2:
-            cons = self.B * torch.dot(constraints_resudual, constraints_resudual)
-        else:
-            cons = self.B * torch.dot(constraints_resudual.detach(), constraints_resudual)
->>>>>>> 10512870
         return cons
 
 
 class DemographicParityLoss(ConstraintLoss):
-<<<<<<< HEAD
     def __init__(self, sensitive_classes=[0, 1], alpha=1, norm=2):
         """loss of demograpfhic parity
 
@@ -57,22 +40,6 @@
         self.n_class = len(A_classes)
         super(DemographicParityLoss, self).__init__(n_class=self.n_class, alpha=alpha, norm=norm)
         self.K = 2 * self.n_class
-=======
-    def __init__(self, A_classes=[0, 1], B=1, norm_dimension=2):
-        """loss of demograpfhic parity
-
-        Args:
-            A_classes (list, optional): list of unique values of sensitive attribute. Defaults to [0, 1].
-            B (int, optional): [description]. Defaults to 1.
-            norm_dimension (int, optional): [description]. Defaults to 2.
-        """
-        self.A_classes = A_classes
-        self.n_class = len(A_classes)
-        super(DemographicParityLoss, self).__init__(
-            n_class=self.n_class, B=B, norm_dimension=norm_dimension
-        )
-        self.constraints_dim = 2 * self.n_class
->>>>>>> 10512870
         self.J = self.n_class + 1
         self.M = torch.zeros((self.constraints_dim, self.J))
         for i in range(self.K):
