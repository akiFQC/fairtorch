--- conflicted
+++ resolved
@@ -59,15 +59,9 @@
         expected_values_list = []
         for v in self.sensitive_classes:
             idx_true = sensitive == v  # torch.bool
-<<<<<<< HEAD
-            list_Es.append(out[idx_true].mean())
-        list_Es.append(out.mean())  # star
-        return torch.stack(list_Es)
-=======
             expected_values_list.append(out[idx_true].mean())
         expected_values_list.append(out.mean())  # star
         return torch.stack(expected_values_list)
->>>>>>> 30c88759
 
     def forward(self, X, out, sensitive):
         return super(DemographicParityLoss, self).forward(X, out, sensitive)
